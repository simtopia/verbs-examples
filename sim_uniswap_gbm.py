--- conflicted
+++ resolved
@@ -4,20 +4,12 @@
 to make a profit.
 
     - We consider the Uniswap v3 pool for WETH and DAI with fee 3000
-<<<<<<< HEAD
-    - The price of the risky asset (WETH) in terms of the stablecoin (DAI)
-      in the external market is modelled by a GBM.
-    - The goal of the simulation for the price of Uniswap to follow the
-      price in the external market. The Uniswap agent takes of that in
-      each step, by making the right trade so that the new Uniswap price
-      is the same as the price in the external market.
-=======
     - The price of the risky asset (WETH) in terms of the stablecoin (DAI) in the
-    external market is modelled by a GBM.
-    - The goal of the simulation is for the price of Uniswap to follow the price in the external
-    market. The Uniswap agent takes of that in each step, by making the right trade
-    so that the new Uniswap price is the same as the price in the external market.
->>>>>>> 1e5ba070
+      external market is modelled by a GBM.
+    - The goal of the simulation is for the price of Uniswap to follow the price
+      in the external
+      market. The Uniswap agent takes of that in each step, by making the right trade
+      so that the new Uniswap price is the same as the price in the external market.
 """
 
 
