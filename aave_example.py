import argparse
import json
import os
from itertools import product

import verbs
from verbs.batch_runner import batch_run

import simulations

if __name__ == "__main__":

    parser = argparse.ArgumentParser(prog="AAVE agent-based simulation")

    parser.add_argument("--seed", type=int, default=101, help="Random seed")
    parser.add_argument(
        "--n_borrow_agents", type=int, default=10, help="Number of borrowing agents"
    )
    parser.add_argument("--sigma", type=float, default=0.3, help="price volatility")
    parser.add_argument("--mu", type=float, default=0.0, help="price drift")
    parser.add_argument(
        "--n_steps", type=int, default=100, help="Number of steps of the simulation"
    )
    parser.add_argument(
        "--batch_runner",
        action="store_true",
        help="Run batch of simulations over different simulation parameters",
    )

    args = parser.parse_args()

    assert (
        0 < args.n_borrow_agents < 100
    ), "Number of borrow agents must be between 0 and 100"

    with open(os.path.join("simulations", "aave", "cache.json"), "r") as f:
        cache_json = json.load(f)

    cache = verbs.utils.cache_from_json(cache_json)

    if args.batch_runner:
        # run a batch of simulations
        parameters_samples = [
            dict(mu=mu, sigma=sigma)
            for mu, sigma in product([0.0, 0.1, -0.1], [0.1, 0.2, 0.3])
        ]

        batch_results = batch_run(
            simulations.aave.sim.runner,
            n_steps=args.n_steps,
            n_samples=10,
            parameters_samples=parameters_samples,
            cache=cache,
            n_borrow_agents=args.n_borrow_agents,
        )
        simulations.utils.postprocessing.save(
            batch_results, path="results/sim_aave_uniswap"
        )
    else:
        # run a single simulation
        env = verbs.envs.EmptyEnv(args.seed, cache=cache)

        results = simulations.aave.sim.runner(
            env,
            args.seed,
            args.n_steps,
            n_borrow_agents=args.n_borrow_agents,
            mu=args.mu,
            sigma=args.sigma,
        )

<<<<<<< HEAD
    simulations.aave.plotting.plot_results(results, args.n_borrow_agents)

    # run a batch of simulations
    if args.batch_runner:
        parameters_samples = [
            dict(mu=mu, sigma=sigma)
            for mu, sigma in product([0.0, 0.1, -0.1], [0.1, 0.2, 0.3])
        ]

        with open(os.path.join("simulations", "aave", "cache.json"), "r") as f:
            cache_json = json.load(f)
        cache = verbs.utils.cache_from_json(cache_json)

        batch_results = batch_run(
            simulations.uniswap.sim.runner,
            n_steps=100,
            n_samples=10,
            parameters_samples=parameters_samples,
            cache=cache,
        )
        simulations.aave.postprocessing.save(batch_results)
=======
        simulations.aave.plotting.plot_results(results, args.n_borrow_agents)
>>>>>>> 29fc2b03
<|MERGE_RESOLUTION|>--- conflicted
+++ resolved
@@ -69,28 +69,4 @@
             sigma=args.sigma,
         )
 
-<<<<<<< HEAD
-    simulations.aave.plotting.plot_results(results, args.n_borrow_agents)
-
-    # run a batch of simulations
-    if args.batch_runner:
-        parameters_samples = [
-            dict(mu=mu, sigma=sigma)
-            for mu, sigma in product([0.0, 0.1, -0.1], [0.1, 0.2, 0.3])
-        ]
-
-        with open(os.path.join("simulations", "aave", "cache.json"), "r") as f:
-            cache_json = json.load(f)
-        cache = verbs.utils.cache_from_json(cache_json)
-
-        batch_results = batch_run(
-            simulations.uniswap.sim.runner,
-            n_steps=100,
-            n_samples=10,
-            parameters_samples=parameters_samples,
-            cache=cache,
-        )
-        simulations.aave.postprocessing.save(batch_results)
-=======
-        simulations.aave.plotting.plot_results(results, args.n_borrow_agents)
->>>>>>> 29fc2b03
+        simulations.aave.plotting.plot_results(results, args.n_borrow_agents)