--- conflicted
+++ resolved
@@ -25,10 +25,14 @@
     market. The Uniswap agent allows that by making the right trade in each step
     so that the new Uniswap price is the same as the price in the external market.
 
-    - The liquidator agent checks whether a liquidation is profitable before making the liquidation call:
-        - They check the amount of collateral that they would get by liquidation a fraction of a loan.
-        - They check the price of the trade in Uniswap necessary to close the short position in the debt asset.
-        - If they get a profit after closing their short position in the debt asset, then they make the transaction.
+    - The liquidator agent checks whether a liquidation is profitable before making
+      the liquidation call:
+        - They check the amount of collateral that they would get by liquidation a
+          fraction of a loan.
+        - They check the price of the trade in Uniswap necessary to close the short
+          position in the debt asset.
+        - If they get a profit after closing their short position in the debt asset,
+          then they make the transaction.
 
 
 Reference: https://papers.ssrn.com/sol3/papers.cfm?abstract_id=4540333
@@ -40,11 +44,8 @@
 import os
 from typing import List, Tuple
 
-<<<<<<< HEAD
-=======
 import matplotlib.pyplot as plt
 import numpy as np
->>>>>>> 1e5ba070
 import verbs
 
 from agents.admin_agent import AdminAgent
@@ -75,7 +76,6 @@
     n_steps = len(results)
     records_uniswap_agent = [x[0] for x in results]
     records_borrow_agents = [x[1 : (1 + n_borrow_agents)] for x in results]
-    records_liquidation_agent = [x[-1] for x in results]
 
     prices = np.array(records_uniswap_agent).reshape(n_steps, 2)
     health_factors = np.array(records_borrow_agents).reshape(n_steps, -1, 2)
