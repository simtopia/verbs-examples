import numpy as np
import verbs


class BorrowAgent:
    def __init__(
        self,
        env,
        i: int,
        pool_implementation_abi,
        oracle_abi,
        mintable_erc20_abi,
        pool_address: str,
        oracle_address: str,
        token_a_address: str,
        token_b_address: str,
        activation_rate: float,
    ):
        self.address = verbs.utils.int_to_address(i)
        env.create_account(self.address, int(1e30))

        self.pool_implementation_abi = pool_implementation_abi
        self.pool_address = verbs.utils.hex_to_bytes(pool_address)
        self.oracle_address = verbs.utils.hex_to_bytes(oracle_address)
        self.oracle_abi = oracle_abi
        self.mintable_erc20_abi = mintable_erc20_abi

        # collateral token - risky asset
        self.token_a_address = verbs.utils.hex_to_bytes(token_a_address)
        # debt token - stablecoin
        self.token_b_address = verbs.utils.hex_to_bytes(token_b_address)

        self.decimals_token_b = mintable_erc20_abi.decimals.call(
            env, self.address, self.token_b_address, []
        )[0][0]

        self.has_borrowed = False
        self.has_supplied = False

        assert (
            0 < activation_rate and activation_rate < 1
        ), "activation_rate has to be between 0 and 1"
        self.activation_rate = activation_rate

<<<<<<< HEAD
    def update(self, rng: np.random.Generator, env):

=======
        self.step = 0

    def update(self, rng: np.random.Generator, *args, **kwargs):
        self.step += 1

        balance_token_a = self.mintable_erc20_abi.balanceOf.call(
            self.net,
            self.address,
            self.token_a_address,
            [
                self.address,
            ],
        )[0][0]
>>>>>>> 1e5ba070
        if rng.random() < self.activation_rate:
            if not self.has_supplied:
                supply_tx = self.pool_implementation_abi.supply.transaction(
                    self.address,
                    self.pool_address,
                    [self.token_a_address, 10**20, self.address, 0],
                )
                self.has_supplied = True
                return [supply_tx]
            elif not self.has_borrowed:
                user_data = self.pool_implementation_abi.getUserAccountData.call(
                    env, self.address, self.pool_address, [self.address]
                )[0]
                # available to borrow in base currency (in Aave, base currency is USD)
                available_borrow_base = user_data[2]

                # we convert the availble to borrow to borrow asset units
                borrow_asset_price = self.oracle_abi.getAssetPrice.call(
                    env, self.address, self.oracle_address, [self.token_b_address]
                )[0][0]
                coef = 10 ** (self.decimals_token_b - 4)
                u = rng.integers(low=9000, high=10000)
                available_borrow = int(
                    coef * available_borrow_base * u / borrow_asset_price
                )
                if available_borrow > 0:
                    borrow_tx = self.pool_implementation_abi.borrow.transaction(
                        self.address,
                        self.pool_address,
                        [self.token_b_address, available_borrow, 2, 0, self.address],
                    )
                    self.has_borrowed = True
                    return [borrow_tx]
                else:
                    return []
            else:
                return []
        else:
            return []

    def record(self, env):
        """Record the state of the agent"""
        user_data = self.pool_implementation_abi.getUserAccountData.call(
            env, self.address, self.pool_address, [self.address]
        )[0]
        health_factor = user_data[5] / 10**18
        health_factor = min(health_factor, 100)
        return (self.step, health_factor)<|MERGE_RESOLUTION|>--- conflicted
+++ resolved
@@ -42,24 +42,11 @@
         ), "activation_rate has to be between 0 and 1"
         self.activation_rate = activation_rate
 
-<<<<<<< HEAD
-    def update(self, rng: np.random.Generator, env):
-
-=======
         self.step = 0
 
-    def update(self, rng: np.random.Generator, *args, **kwargs):
+    def update(self, rng: np.random.Generator, env):
         self.step += 1
 
-        balance_token_a = self.mintable_erc20_abi.balanceOf.call(
-            self.net,
-            self.address,
-            self.token_a_address,
-            [
-                self.address,
-            ],
-        )[0][0]
->>>>>>> 1e5ba070
         if rng.random() < self.activation_rate:
             if not self.has_supplied:
                 supply_tx = self.pool_implementation_abi.supply.transaction(
