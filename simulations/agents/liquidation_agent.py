import typing

import numpy as np
import verbs


class LiquidationAgent:
    def __init__(
        self,
        env,
        i: int,
        pool_implementation_abi,
        mintable_erc20_abi,
        pool_address: bytes,
        token_a_address: bytes,
        token_b_address: bytes,
        liquidation_addresses: typing.List,
        uniswap_pool_abi,
        quoter_abi,
        swap_router_abi,
        uniswap_pool_address: bytes,
        quoter_address: bytes,
        swap_router_address: bytes,
        uniswap_fee: int,
    ):
        self.address = verbs.utils.int_to_address(i)
        env.create_account(self.address, int(1e35))

        # Aave
        self.pool_implementation_abi = pool_implementation_abi
        self.pool_address = pool_address
        self.liquidation_addresses = liquidation_addresses

        # Tokens
        # collateral token - risky asset
        self.token_a_address = token_a_address
        # Debt token - stablecoin
        self.token_b_address = token_b_address

        self.decimals_token_b = mintable_erc20_abi.decimals.call(
            env, self.address, self.token_b_address, []
        )[0][0]
        self.mintable_erc20_abi = mintable_erc20_abi

        # Uniswap
        self.uniswap_pool_abi = uniswap_pool_abi
        self.quoter_abi = quoter_abi
        self.swap_router_abi = swap_router_abi

        self.uniswap_pool_address = uniswap_pool_address
        self.quoter_address = quoter_address
        self.swap_router_address = swap_router_address

        self.uniswap_fee = uniswap_fee

        # Liquidator's wallet
        self.balance_debt_asset = []
        self.balance_collateral_asset = []

        # simulation steps
        self.step = 0

    def accountability(self, env, liquidation_address, amount: int) -> bool:
        """
        Makes the accountability of a liquidation and returns a boolean indicating
        whether the liquidation is profitable or not
        """

        try:
            liquidation_call_event = self.pool_implementation_abi.liquidationCall.call(
                env,
                self.address,
                self.pool_address,
                [
                    self.token_a_address,
                    self.token_b_address,
                    liquidation_address,
                    amount,
                    True,
                ],
            )[1]
        except verbs.envs.RevertError:
            return False

        decoded_liquidation_call_event = (
            self.pool_implementation_abi.LiquidationCall.decode(
                liquidation_call_event[-1][1]
            )
        )

        debt_to_cover = decoded_liquidation_call_event[0]
        liquidated_collateral_amount = decoded_liquidation_call_event[1]

        quote = self.quoter_abi.quoteExactOutputSingle.call(
            env,
            self.address,
            self.quoter_address,
            [
                (
                    self.token_a_address,
                    self.token_b_address,
                    debt_to_cover,
                    self.uniswap_fee,
                    0,
                )
            ],
        )[0]

        amount_collateral_from_swap = quote[0]
        return amount_collateral_from_swap < liquidated_collateral_amount

    def update(self, rng: np.random.Generator, env):
        current_balance_collateral_asset = self.mintable_erc20_abi.balanceOf.call(
            env,
            self.address,
            self.token_a_address,
            [
                self.address,
            ],
        )[0][0]
        self.balance_collateral_asset.append(current_balance_collateral_asset)
        current_balance_debt_asset = self.mintable_erc20_abi.balanceOf.call(
            env,
            self.address,
            self.token_b_address,
            [
                self.address,
            ],
        )[0][0]
        self.balance_debt_asset.append(current_balance_debt_asset)

        # get the users'data
        users_data = []
        for borrower in self.liquidation_addresses:
            borrower_data = self.pool_implementation_abi.getUserAccountData.call(
                env, self.address, self.pool_address, [borrower]
            )[0]
            users_data.append((borrower, borrower_data))

        # filter risky positions
        risky_positions = filter(lambda x: x[1][5] < 10**18, users_data)

        # filter those positions for which liquidating is profitable
        # Note: https://docs.aave.com/developers/core-contracts/pool#liquidationcall
        # debtToCover parameter can be set to uint(-1) and the protocol will proceed
        # with the highest possible liquidation allowed by the close factor.
        liquidatable_positions = filter(
            lambda x: self.accountability(env, x[0], 10**32), risky_positions
        )

        # create transactions
        tx = []
        for position in liquidatable_positions:
            tx.append(
                self.pool_implementation_abi.liquidationCall.transaction(
                    self.address,
                    self.pool_address,
                    [
                        self.token_a_address,
                        self.token_b_address,
                        position[0],
                        10**32,
                        False,
                    ],
                    checked=False,
                )
            )

        if self.step > 0:
            debt = int(self.balance_debt_asset[-2] - self.balance_debt_asset[-1])
            # check if liquidator has open short position in the debt asset
            if debt > 0:
                swap_tx = self.swap_router_abi.exactOutputSingle.transaction(
                    self.address,
                    self.swap_router_address,
                    [
                        (
                            self.token_a_address,
                            self.token_b_address,
                            self.uniswap_fee,
                            self.address,
                            10**32,
                            debt,
                            current_balance_collateral_asset,
                            0,
                        )
                    ],
                )
                tx.append(swap_tx)

        # sim step
        self.step += 1

        return tx

    def record(self, env):

        current_balance_collateral_asset = self.mintable_erc20_abi.balanceOf.call(
            env,
            self.address,
            self.token_a_address,
            [
                self.address,
            ],
        )[0][0]
        current_balance_debt_asset = self.mintable_erc20_abi.balanceOf.call(
            env,
            self.address,
            self.token_b_address,
            [
                self.address,
            ],
        )[0][0]

<<<<<<< HEAD
        return current_balance_collateral_asset, current_balance_debt_asset
=======
        return (
            current_balance_collateral_asset / 10**18,
            current_balance_debt_asset / 10**18,
        )
>>>>>>> 29fc2b03


class AdversarialLiquidationAgent(LiquidationAgent):
    def __init__(
        self,
        env,
        i: int,
        pool_implementation_abi,
        mintable_erc20_abi,
        pool_address: bytes,
        token_a_address: bytes,
        token_b_address: bytes,
        liquidation_addresses: typing.List,
        uniswap_pool_abi,
        quoter_abi,
        swap_router_abi,
        uniswap_pool_address: bytes,
        quoter_address: bytes,
        swap_router_address: bytes,
        uniswap_fee: int,
        aave_oracle_abi,
        aave_oracle_address: bytes,
    ):
        super().__init__(
            env,
            i,
            pool_implementation_abi,
            mintable_erc20_abi,
            pool_address,
            token_a_address,
            token_b_address,
            liquidation_addresses,
            uniswap_pool_abi,
            quoter_abi,
            swap_router_abi,
            uniswap_pool_address,
            quoter_address,
            swap_router_address,
            uniswap_fee,
        )

        # Aave oracle
        self.aave_oracle_abi = aave_oracle_abi
        self.aave_oracle_address = aave_oracle_address

        # Uniswap token 0 and token 1
        self.token0_address = self.uniswap_pool_abi.token0.call(
            env, self.address, self.uniswap_pool_address, []
        )[0][0]
        self.token1_address = self.uniswap_pool_abi.token1.call(
            env, self.address, self.uniswap_pool_address, []
        )[0][0]

    def accountability(self, env, liquidation_address, amount: int) -> bool:

        if self.balance_debt_asset[-2] < self.balance_debt_asset[-1]:
            # The agents is long on the debt asset.
            # That means they have done a front-run trade
            # in order to make a liquidation
            return True
        else:
            return super().accountability(env, liquidation_address, amount)

    def update(self, rng: np.random.Generator, env):

        # liquidation transactions + closing short collateral position on Uniswap
        tx = super().update(rng, env)

        # front-run trades on Uniswap
        debt_asset_price, _ = self.aave_oracle_abi.getAssetsPrices.call(
            env,
            self.address,
            self.aave_oracle_address,
            [[self.token_b_address, self.token_a_address]],
        )[0][0]
        # get price of Uniswap
        sqrt_price_x96 = self.uniswap_pool_abi.slot0.call(
            env, self.address, self.uniswap_pool_address, []
        )[0][0]
        total_debt_to_cover = 0
        for borrower in self.liquidation_addresses:
            # We calculate the upper bound of HF so that adversarial liquidation
            # is profitable
            # See https://papers.ssrn.com/sol3/papers.cfm?abstract_id=4540333
            borrower_data = self.pool_implementation_abi.getUserAccountData.call(
                env, self.address, self.pool_address, [borrower]
            )[0]
            hf = borrower_data[5]

            # debtBase and aave oracle price have the same number of decimals (8)
            # so we do not need to re-scale anything.
            debt_to_cover = (
                borrower_data[1] * 10**self.decimals_token_b / (2 * debt_asset_price)
            )
            if debt_to_cover > 0:
                quote = self.quoter_abi.quoteExactOutputSingle.call(
                    env,
                    self.address,
                    self.quoter_address,
                    [
                        (
                            self.token_a_address,
                            self.token_b_address,
                            int(debt_to_cover),
                            self.uniswap_fee,
                            0,
                        )
                    ],
                )[0]
                sqrt_price_x96_after = quote[1]
                sqrt_upper_bound_hf = (
                    sqrt_price_x96 / sqrt_price_x96_after
                    if self.token_b_address == self.token1_address
                    else sqrt_price_x96_after / sqrt_price_x96
                )
                upper_bound_hf = sqrt_upper_bound_hf**2
                if 1.0 < hf / 10**18 and hf / 10**18 < upper_bound_hf:
                    total_debt_to_cover += debt_to_cover

        # front-run transaction
        if int(total_debt_to_cover) > 0:
            swap_tx = self.swap_router_abi.exactOutputSingle.transaction(
                self.address,
                self.swap_router_address,
                [
                    (
                        self.token_a_address,
                        self.token_b_address,
                        self.uniswap_fee,
                        self.address,
                        10**32,
                        int(total_debt_to_cover),
                        self.balance_collateral_asset[-1],
                        0,
                    )
                ],
            )
            tx.append(swap_tx)
        return tx<|MERGE_RESOLUTION|>--- conflicted
+++ resolved
@@ -212,14 +212,10 @@
             ],
         )[0][0]
 
-<<<<<<< HEAD
-        return current_balance_collateral_asset, current_balance_debt_asset
-=======
         return (
             current_balance_collateral_asset / 10**18,
             current_balance_debt_asset / 10**18,
         )
->>>>>>> 29fc2b03
 
 
 class AdversarialLiquidationAgent(LiquidationAgent):
