"""
In this example we consider the interaction between Aave and Uniswap
via the following agents:

    1. A `Uniswap Agent` that trades between a Uniswap pool and
       an external market, modelled by a Geometric Brownian Motion,
       in order to make a profit.

    2. Several `Borrow Agents` that borrow from an Aave v3 pool.

    3. A `Liquidation Agent` that liquidated those positions from the
       `Borrow agents` that are in distress (that is, that their Health
       Factors are < 1) as long as the liquidation is profitable for
       the liquidation agent.

We consider the following pools and tokens:

    - Uniswap v3 pool for WETH and DAI with fee 3000.

    - `Borrow agents` borrow DAI and deposit WETH as collateral.

    - The price of the risky asset (WETH) in terms of the stablecoin (DAI) in the
      external market is modelled by a GBM.

    - The price of Uniswap follows the price in the external
      market. The Uniswap agent allows that by making the right trade in each step
      so that the new Uniswap price is the same as the price in the external market.

    - The liquidator agent checks whether a liquidation is profitable before making
      the liquidation call:
        - They check the amount of collateral that they would get by liquidation a
          fraction of a loan.
        - They check the price of the trade in Uniswap necessary to close the short
          position in the debt asset.
        - If they get a profit after closing their short position in the debt asset,
          then they make the transaction.


Reference: https://papers.ssrn.com/sol3/papers.cfm?abstract_id=4540333
"""

import json
from functools import partial
from pathlib import Path

import verbs

from simulations import abi
from simulations.agents.borrow_agent import BorrowAgent
from simulations.agents.liquidation_agent import (
    AdversarialLiquidationAgent,
    LiquidationAgent,
)
from simulations.agents.uniswap_agent import DummyUniswapAgent, UniswapAgent
from simulations.utils.erc20 import mint_and_approve_dai, mint_and_approve_weth

PATH = Path(__file__).parent

WETH = "0xC02aaA39b223FE8D0A0e5C4F27eAD9083C756Cc2"
DAI = "0x6B175474E89094C44Da98b954EedeAC495271d0F"
DAI_ADMIN = "0x9759A6Ac90977b93B58547b4A71c78317f391A28"
UNISWAP_V3_FACTORY = "0x1F98431c8aD98523631AE4a59f267346ea31F984"
# sanity check, obtained from the factory contract using web3.py
UNISWAP_WETH_DAI = "0xC2e9F25Be6257c210d7Adf0D4Cd6E3E881ba25f8"
SWAP_ROUTER = "0xE592427A0AEce92De3Edee1F18E0157C05861564"
UNISWAP_QUOTER = "0x61fFE014bA17989E743c5F6cB21bF9697530B21e"

AAVE_DATA_PROVIDER = "0x7B4EB56E7CD4b454BA8ff71E4518426369a138a3"
AAVE_POOL = "0x87870Bca3F3fD6335C3F4ce8392D69350B4fA4E2"
AAVE_ORACLE = "0x54586bE62E3c3580375aE3723C145253060Ca0C2"
AAVE_ADDRESS_PROVIDER = "0x2f39d218133AFaB8F2B819B1066c7E434Ad94E9e"
AAVE_ACL_MANAGER = "0xc2aaCf6553D20d1e9d78E365AAba8032af9c85b0"


def runner(
    env,
    seed: int,
    n_steps: int,
    *,
    n_borrow_agents: int,
<<<<<<< HEAD
    sigma: float,
    init_cache: bool = False,
    adversarial_liquidator: bool = False,
=======
    mu: float = 0.0,
    sigma: float = 0.3,
    adversarial_liquidator: bool = False,
    uniswap_agent_type=UniswapAgent,
>>>>>>> 29fc2b03
):

    # Use uniswap_factory contract to get the address of WETH-DAI pool
    fee = 3000

    pool_address = abi.uniswap_factory.getPool.call(
        env,
        verbs.utils.ZERO_ADDRESS,
        verbs.utils.hex_to_bytes(UNISWAP_V3_FACTORY),
        [WETH, DAI, fee],
    )[0][0]

    # Sanity check
    assert pool_address == UNISWAP_WETH_DAI.lower()

    # Convert addresses to bytes
    weth_address = verbs.utils.hex_to_bytes(WETH)
    dai_address = verbs.utils.hex_to_bytes(DAI)
    dai_admin_address = verbs.utils.hex_to_bytes(DAI_ADMIN)
    swap_router_address = verbs.utils.hex_to_bytes(SWAP_ROUTER)
    quoter_address = verbs.utils.hex_to_bytes(UNISWAP_QUOTER)
    aave_pool_address = verbs.utils.hex_to_bytes(AAVE_POOL)
    uniswap_weth_dai = verbs.utils.hex_to_bytes(UNISWAP_WETH_DAI)
    aave_pool_address = verbs.utils.hex_to_bytes(AAVE_POOL)
    aave_address_provider = verbs.utils.hex_to_bytes(AAVE_ADDRESS_PROVIDER)
    aave_acl_manager_address = verbs.utils.hex_to_bytes(AAVE_ACL_MANAGER)
    aave_oracle_address = verbs.utils.hex_to_bytes(AAVE_ORACLE)

    # -------------------------
    # Initialize Uniswap agent
    # -------------------------
    uniswap_agent_type = (
        partial(DummyUniswapAgent, sim_n_steps=n_steps) if init_cache else UniswapAgent
    )
    uniswap_agent = uniswap_agent_type(
        env=env,
        dt=0.01,
        fee=fee,
        i=10,
        mu=mu,
        sigma=sigma,
        swap_router_abi=abi.swap_router,
        swap_router_address=swap_router_address,
        quoter_abi=abi.quoter,
        quoter_address=quoter_address,
        token_a_address=weth_address,
        token_b_address=dai_address,
        uniswap_pool_abi=abi.uniswap_pool,
        uniswap_pool_address=uniswap_weth_dai,
    )

    # Mint and approve tokens
    mint_and_approve_weth(
        env=env,
        weth_abi=abi.weth_erc20,
        weth_address=weth_address,
        recipient=uniswap_agent.address,
        contract_approved_address=swap_router_address,
        amount=int(1e24),
    )
    mint_and_approve_dai(
        env=env,
        dai_abi=abi.dai,
        dai_address=dai_address,
        contract_approved_address=swap_router_address,
        dai_admin_address=dai_admin_address,
        recipient=uniswap_agent.address,
        amount=int(1e30),
    )

    # -------------------------
    # Initialise borrow agents
    # -------------------------
    borrow_agents = [
        BorrowAgent(
            env=env,
            i=100 + i,
            pool_implementation_abi=abi.aave_pool,
            oracle_abi=abi.aave_oracle,
            mintable_erc20_abi=abi.weth_erc20,
            pool_address=aave_pool_address,
            oracle_address=aave_oracle_address,
            token_a_address=weth_address,
            token_b_address=dai_address,
            activation_rate=0.5,
        )
        for i in range(n_borrow_agents)
    ]

    # Mint WETH and approve WETH
    for borrow_agent in borrow_agents:
        mint_and_approve_weth(
            env=env,
            weth_abi=abi.weth_erc20,
            weth_address=weth_address,
            recipient=borrow_agent.address,
            contract_approved_address=aave_pool_address,
            amount=int(1e24),
        )

    # ----------------------------------------------
    # Replace Chainlink with our price aggregation
    # ----------------------------------------------

    uniswap_aggregator_address = abi.uniswap_aggregator.constructor.deploy(
        env,
        verbs.utils.ZERO_ADDRESS,
        abi.UNISWAP_AGGREGATOR_BYTECODE,
        [
            uniswap_weth_dai,
            weth_address,
            dai_address,
        ],
    )

    # We load the dummy Mock Aggregator contract that keeps the price of a
    # token constant (that will be our numeraire)
    mock_aggregator_address = abi.mock_aggregator.constructor.deploy(
        env, verbs.utils.ZERO_ADDRESS, abi.MOCK_AGGREGATOR_BYTECODE, [10**8]
    )

    aave_acl_admin = abi.aave_pool_addresses_provider.getACLAdmin.call(
        env, verbs.utils.ZERO_ADDRESS, aave_address_provider, []
    )[0][0]
    aave_acl_admin_address = verbs.utils.hex_to_bytes(aave_acl_admin)

    pool_admin_role = abi.aave_acl_manager.POOL_ADMIN_ROLE.call(
        env,
        aave_acl_admin_address,
        aave_acl_manager_address,
        [],
    )[0][0]

    abi.aave_acl_manager.grantRole.execute(
        env,
        aave_acl_admin_address,
        aave_acl_manager_address,
        [
            pool_admin_role,
            aave_acl_admin_address,
        ],
    )

    abi.aave_oracle.setAssetSources.execute(
        env,
        aave_acl_admin_address,
        verbs.utils.hex_to_bytes(AAVE_ORACLE),
        [
            [weth_address, dai_address],
            [uniswap_aggregator_address, mock_aggregator_address],
        ],
    )

    # -----------------------------
    # Initialise liquidation agent
    # -----------------------------
    liquidation_agent_type = (
        partial(
            AdversarialLiquidationAgent,
            aave_oracle_abi=abi.aave_oracle,
            aave_oracle_address=aave_oracle_address,
        )
        if adversarial_liquidator
        else LiquidationAgent
    )
    liquidation_agent = liquidation_agent_type(
        env=env,
        i=1000,
        pool_implementation_abi=abi.aave_pool,
        mintable_erc20_abi=abi.weth_erc20,
        pool_address=aave_pool_address,
        token_a_address=weth_address,
        token_b_address=dai_address,
        liquidation_addresses=[borrow_agent.address for borrow_agent in borrow_agents],
        uniswap_pool_abi=abi.uniswap_pool,
        quoter_abi=abi.quoter,
        swap_router_abi=abi.swap_router,
        uniswap_pool_address=uniswap_weth_dai,
        quoter_address=verbs.utils.hex_to_bytes(UNISWAP_QUOTER),
        swap_router_address=swap_router_address,
        uniswap_fee=fee,
    )

    mint_and_approve_weth(
        env=env,
        weth_abi=abi.weth_erc20,
        weth_address=weth_address,
        recipient=liquidation_agent.address,
        contract_approved_address=swap_router_address,
        amount=int(1e30),
    )
    mint_and_approve_dai(
        env=env,
        dai_abi=abi.dai,
        dai_address=dai_address,
        contract_approved_address=aave_pool_address,
        dai_admin_address=dai_admin_address,
        recipient=liquidation_agent.address,
        amount=int(1e35),
    )

    # Run simulation
    agents = [uniswap_agent] + borrow_agents + [liquidation_agent]

    runner = verbs.sim.Sim(seed, env, agents)
    results = runner.run(n_steps=n_steps)

    return results


def init_cache(
    key: str,
    block_number: int,
    seed: int,
    n_steps: int,
    n_borrow_agents: int,
    mu: float = 0.1,
    sigma: float = 0.6,
):

    # Fork environment from mainnet
    env = verbs.envs.ForkEnv(
        "https://eth-mainnet.g.alchemy.com/v2/{}".format(key),
        seed,
        block_number,
    )

    runner(
        env,
        seed,
        n_steps,
        n_borrow_agents=n_borrow_agents,
        sigma=sigma,
        mu=mu,
        uniswap_agent_type=partial(DummyUniswapAgent, sim_n_steps=n_steps),
    )
    cache = env.export_cache()

    with open(f"{PATH}/cache.json", "w") as f:
        json.dump(verbs.utils.cache_to_json(cache), f)

<<<<<<< HEAD
    return cache


def run_from_cache(seed: int, n_steps: int, n_borrow_agents: int, sigma: float):

    with open(f"{PATH}/cache.json", "r") as f:
        cache_json = json.load(f)

    cache = verbs.utils.cache_from_json(cache_json)

    env = verbs.envs.EmptyEnv(seed, cache=cache)

    _, results = runner(
        env, seed, n_steps, n_borrow_agents, sigma, adversarial_liquidator=True
    )

    return results
=======
    return cache
>>>>>>> 29fc2b03
<|MERGE_RESOLUTION|>--- conflicted
+++ resolved
@@ -78,16 +78,10 @@
     n_steps: int,
     *,
     n_borrow_agents: int,
-<<<<<<< HEAD
-    sigma: float,
-    init_cache: bool = False,
-    adversarial_liquidator: bool = False,
-=======
     mu: float = 0.0,
     sigma: float = 0.3,
     adversarial_liquidator: bool = False,
     uniswap_agent_type=UniswapAgent,
->>>>>>> 29fc2b03
 ):
 
     # Use uniswap_factory contract to get the address of WETH-DAI pool
@@ -329,24 +323,4 @@
     with open(f"{PATH}/cache.json", "w") as f:
         json.dump(verbs.utils.cache_to_json(cache), f)
 
-<<<<<<< HEAD
-    return cache
-
-
-def run_from_cache(seed: int, n_steps: int, n_borrow_agents: int, sigma: float):
-
-    with open(f"{PATH}/cache.json", "r") as f:
-        cache_json = json.load(f)
-
-    cache = verbs.utils.cache_from_json(cache_json)
-
-    env = verbs.envs.EmptyEnv(seed, cache=cache)
-
-    _, results = runner(
-        env, seed, n_steps, n_borrow_agents, sigma, adversarial_liquidator=True
-    )
-
-    return results
-=======
-    return cache
->>>>>>> 29fc2b03
+    return cache